--- conflicted
+++ resolved
@@ -922,8 +922,6 @@
                                       format_CStr("Notes about %s:", cstr_String(name_GmIdentity(ident))),
                                       uiTextAction_ColorEscape "OK",
                                       format_CStr("!ident.setnotes ident:%p ptr:%p", ident, d));
-<<<<<<< HEAD
-=======
             }
             return iTrue;
         }
@@ -933,7 +931,6 @@
                 const iString *fps = collect_String(
                     hexEncode_Block(collect_Block(fingerprint_TlsCertificate(ident->cert))));
                 SDL_SetClipboardText(cstr_String(fps));
->>>>>>> 21c7fea1
             }
             return iTrue;
         }
