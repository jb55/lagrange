# Lagrange - A Beautiful Gemini Client
# Copyright: 2020 Jaakko Keränen <jaakko.keranen@iki.fi>
#
# Notes:
# - Required dependencies: SDL 2, OpenSSL 1.1.1, libpcre,
#   GNU libunistring, zlib.
# - the_Foundation is built as a static library from 'lib/the_Foundation',
#   if it exists in that location. The Git repository has it as a submodule.
# - Windows builds require MSYS2. In theory, Clang could be set up on
#   Windows for compiling everything, but the_Foundation still lacks
#   native Win32 implementations for the Socket and Process classes.
# - Windows builds should use the SDL 2 library precompiled for native
#   Windows (MSVC variant) instead of the version from MSYS2 (get it from
#   https://libsdl.org/). To make configuration easier, consider writing
#   for your personal use a pkg-config sdl2.pc file that uses the Windows
#   version of the library.

cmake_minimum_required (VERSION 3.9)

project (Lagrange
<<<<<<< HEAD
    VERSION 0.8.1
=======
    VERSION 0.9.0
>>>>>>> b1574e77
    DESCRIPTION "A Beautiful Gemini Client"
    LANGUAGES C
)
set (COPYRIGHT_YEAR 2020)

# Build configuration.
option (ENABLE_MPG123           "Use mpg123 for decoding MPEG audio" ON)
option (ENABLE_X11_SWRENDER     "Use software rendering under X11" OFF)
option (ENABLE_KERNING          "Enable kerning in font renderer (slower)" ON)
option (ENABLE_RESOURCE_EMBED   "Embed resources inside the executable" OFF)
option (ENABLE_WINDOWPOS_FIX    "Set position after showing window (workaround for SDL bug)" OFF)

include (BuildType.cmake)
include (res/Embed.cmake)
if (NOT EXISTS ${CMAKE_SOURCE_DIR}/lib/the_Foundation/CMakeLists.txt)
    set (INSTALL_THE_FOUNDATION YES)
    find_package (the_Foundation REQUIRED)
else ()
    set (INSTALL_THE_FOUNDATION NO)
    set (TFDN_STATIC_LIBRARY    ON  CACHE BOOL "")
    set (TFDN_ENABLE_INSTALL    OFF CACHE BOOL "")
    set (TFDN_ENABLE_TESTS      OFF CACHE BOOL "")
    set (TFDN_ENABLE_WEBREQUEST OFF CACHE BOOL "")
    add_subdirectory (lib/the_Foundation)
    add_library (the_Foundation::the_Foundation ALIAS the_Foundation)
endif ()
find_package (PkgConfig REQUIRED)
pkg_check_modules (SDL2 REQUIRED sdl2)
pkg_check_modules (MPG123 IMPORTED_TARGET libmpg123)

# Embedded resources are written to a generated source file.
message (STATUS "Preparing embedded resources...")
# Fonts are too large to comfortably embed as a C source.
set (EMBED_RESOURCES
    res/about/help.gmi
    res/about/lagrange.gmi
    res/about/license.gmi
    res/about/version.gmi
    res/fonts/EBGaramond-Regular.ttf
    res/fonts/EBGaramond-Italic.ttf
    res/fonts/EBGaramond-Bold.ttf
    res/fonts/FiraMono-Regular.ttf
    res/fonts/FiraSans-Bold.ttf
    res/fonts/FiraSans-Italic.ttf
    res/fonts/FiraSans-Light.ttf
    res/fonts/FiraSans-Regular.ttf
    res/fonts/KosugiMaru-Regular.ttf
    res/fonts/Literata-Regular-opsz=14.ttf
    res/fonts/Literata-Bold-opsz=36.ttf
    res/fonts/Literata-ExtraLight-opsz=18.ttf
    res/fonts/Literata-LightItalic-opsz=10.ttf
    res/fonts/NanumGothic-Regular.ttf
    res/fonts/NotoEmoji-Regular.ttf
    res/fonts/Nunito-ExtraBold.ttf
    res/fonts/Nunito-ExtraLight.ttf
    res/fonts/Nunito-LightItalic.ttf
    res/fonts/Nunito-Regular.ttf
    res/fonts/SourceSansPro-Regular.ttf
    res/fonts/Symbola.ttf
)
if (UNIX AND NOT APPLE)
    list (APPEND EMBED_RESOURCES res/lagrange-64.png)
endif ()
embed_make (${EMBED_RESOURCES})

set (EMB_BIN ${CMAKE_CURRENT_BINARY_DIR}/resources.binary)
set_source_files_properties (${EMB_BIN} PROPERTIES MACOSX_PACKAGE_LOCATION Resources)

# Source files.
set (SOURCES
    src/main.c
    src/app.c
    src/app.h
    src/bookmarks.c
    src/bookmarks.h
    src/defs.h
    src/gmcerts.c
    src/gmcerts.h
    src/gmdocument.c
    src/gmdocument.h
    src/gmrequest.c
    src/gmrequest.h
    src/gmutil.c
    src/gmutil.h
    src/gopher.c
    src/gopher.h
    src/history.c
    src/history.h
    src/lookup.c
    src/lookup.h
    src/media.c
    src/media.h
    src/prefs.c
    src/prefs.h
    src/stb_image.h
    src/stb_truetype.h
    src/visited.c
    src/visited.h
    # Audio playback:
    src/audio/buf.c
    src/audio/buf.h
    src/audio/player.c
    src/audio/player.h
    src/audio/stb_vorbis.c
    # User interface:
    src/ui/bindingswidget.c
    src/ui/bindingswidget.h
    src/ui/color.c
    src/ui/color.h
    src/ui/command.c
    src/ui/command.h
    src/ui/documentwidget.c
    src/ui/documentwidget.h
    src/ui/indicatorwidget.c
    src/ui/indicatorwidget.h
    src/ui/listwidget.c
    src/ui/listwidget.h
    src/ui/lookupwidget.c
    src/ui/lookupwidget.h
    src/ui/keys.c
    src/ui/keys.h
    src/ui/metrics.c
    src/ui/metrics.h
    src/ui/paint.c
    src/ui/paint.h
    src/ui/playerui.c
    src/ui/playerui.h
    src/ui/scrollwidget.c
    src/ui/scrollwidget.h
    src/ui/sidebarwidget.c
    src/ui/sidebarwidget.h
    src/ui/text.c
    src/ui/text.h
    src/ui/util.c
    src/ui/util.h
    src/ui/visbuf.c
    src/ui/visbuf.h
    src/ui/window.c
    src/ui/window.h
    # Widgets:
    src/ui/widget.c
    src/ui/widget.h
    src/ui/inputwidget.c
    src/ui/inputwidget.h
    src/ui/labelwidget.c
    src/ui/labelwidget.h
    # Resources:
    res/about/help.gmi
    res/about/lagrange.gmi
    res/about/version.gmi
    ${CMAKE_CURRENT_BINARY_DIR}/resources.binary
    ${CMAKE_CURRENT_BINARY_DIR}/embedded.c
    ${CMAKE_CURRENT_BINARY_DIR}/embedded.h
)
if (IOS)
elseif (APPLE)
    list (APPEND SOURCES src/macos.m src/macos.h)
    list (APPEND RESOURCES "res/Lagrange.icns")
endif ()
if (MSYS)
    set (WINRC_FILE_VERSION ${PROJECT_VERSION_MAJOR},${PROJECT_VERSION_MINOR},${PROJECT_VERSION_PATCH},0)
    set (WINRC_PRODUCT_VERSION ${PROJECT_VERSION_MAJOR},${PROJECT_VERSION_MINOR},0,0)
    configure_file (res/lagrange.rc.in ${CMAKE_CURRENT_BINARY_DIR}/lagrange.rc NEWLINE_STYLE WIN32)
    list (APPEND SOURCES src/win32.c src/win32.h ${CMAKE_CURRENT_BINARY_DIR}/lagrange.rc)
endif ()
set_source_files_properties (${RESOURCES} PROPERTIES MACOSX_PACKAGE_LOCATION Resources)

# Target.
add_executable (app ${SOURCES} ${RESOURCES})
set_target_properties (app PROPERTIES OUTPUT_NAME lagrange)
target_include_directories (app PUBLIC
    src
    ${CMAKE_CURRENT_BINARY_DIR}
    ${SDL2_INCLUDE_DIRS}
)
target_compile_options (app PUBLIC
    -Werror=implicit-function-declaration
    -Werror=incompatible-pointer-types
    ${SDL2_CFLAGS}
    -DSTB_VORBIS_NO_STDIO=1
    -DSTB_VORBIS_NO_INTEGER_CONVERSION=1
)
target_compile_definitions (app PUBLIC LAGRANGE_APP_VERSION="${PROJECT_VERSION}")
if (ENABLE_X11_SWRENDER)
    target_compile_definitions (app PUBLIC LAGRANGE_ENABLE_X11_SWRENDER=1)
endif ()
if (ENABLE_KERNING)
    target_compile_definitions (app PUBLIC LAGRANGE_ENABLE_KERNING=1)
endif ()
if (ENABLE_WINDOWPOS_FIX)
    target_compile_definitions (app PUBLIC LAGRANGE_ENABLE_WINDOWPOS_FIX=1)
endif ()
if (ENABLE_MPG123 AND MPG123_FOUND)
    target_compile_definitions (app PUBLIC LAGRANGE_ENABLE_MPG123=1)
    target_link_libraries (app PUBLIC PkgConfig::MPG123)
endif ()
target_link_libraries (app PUBLIC the_Foundation::the_Foundation)
target_link_libraries (app PUBLIC ${SDL2_LDFLAGS})
if (APPLE)
    if (IOS)
        target_link_libraries (app PUBLIC "-framework UIKit")
    else ()
        target_link_libraries (app PUBLIC "-framework AppKit")
    endif ()
    if (CMAKE_OSX_DEPLOYMENT_TARGET)
        target_compile_options (app PUBLIC -mmacosx-version-min=${CMAKE_OSX_DEPLOYMENT_TARGET})
        target_link_options (app PUBLIC -mmacosx-version-min=${CMAKE_OSX_DEPLOYMENT_TARGET})
    endif ()
    set_target_properties (app PROPERTIES
        OUTPUT_NAME "Lagrange"
        BUILD_RPATH ${SDL2_LIBRARY_DIRS}
        MACOSX_BUNDLE YES
        MACOSX_BUNDLE_INFO_PLIST "${CMAKE_CURRENT_LIST_DIR}/res/MacOSXBundleInfo.plist.in"
        MACOSX_BUNDLE_BUNDLE_NAME "Lagrange"
        MACOSX_BUNDLE_INFO_STRING "${PROJECT_VERSION}"
        MACOSX_BUNDLE_ICON_FILE "Lagrange.icns"
        MACOSX_BUNDLE_BUNDLE_VERSION "${PROJECT_VERSION}"
        MACOSX_BUNDLE_LONG_VERSION_STRING "${PROJECT_VERSION}"
        MACOSX_BUNDLE_SHORT_VERSION_STRING "${PROJECT_VERSION_MAJOR}.${PROJECT_VERSION_MINOR}"
        MACOSX_BUNDLE_GUI_IDENTIFIER "fi.skyjake.Lagrange"
        MACOSX_BUNDLE_COPYRIGHT "© ${COPYRIGHT_YEAR} Jaakko Keränen"
    )
endif ()
if (MSYS)
    target_link_libraries (app PUBLIC d2d1 uuid) # querying DPI
endif ()
if (UNIX)
    target_link_libraries (app PUBLIC m)
endif ()

# Deployment.
if (MSYS)
    install (TARGETS app DESTINATION .)
    if (TARGET PkgConfig::MPG123)
        install (PROGRAMS ${MPG123_LIBDIR}/../bin/msys-mpg123-0.dll DESTINATION .)
    endif ()
    if (NOT ENABLE_RESOURCE_EMBED)
        install (FILES ${EMB_BIN} DESTINATION .)
    endif ()
    install (PROGRAMS
        ${SDL2_LIBDIR}/SDL2.dll
        res/urlopen.bat
        DESTINATION .
    )
    if (INSTALL_THE_FOUNDATION)
        install (PROGRAMS $<TARGET_FILE:the_Foundation::the_Foundation> DESTINATION .)
    endif ()
elseif (UNIX AND NOT APPLE)
    set_target_properties (app PROPERTIES
        INSTALL_RPATH_USE_LINK_PATH YES
    )
    set (desktop ${CMAKE_CURRENT_BINARY_DIR}/fi.skyjake.lagrange.desktop)
    file (WRITE ${desktop} "[Desktop Entry]
Name=Lagrange
Comment=${PROJECT_DESCRIPTION}
Categories=Network
Exec=${CMAKE_INSTALL_PREFIX}/bin/lagrange %U
Terminal=false
Type=Application
Icon=fi.skyjake.lagrange
MimeType=x-scheme-handler/gemini;x-scheme-handler/gopher
")
    install (TARGETS app DESTINATION bin)
    install (FILES ${desktop} DESTINATION share/applications)
    install (FILES res/lagrange-256.png
         DESTINATION share/icons/hicolor/256x256/apps
         RENAME fi.skyjake.lagrange.png
    )
    if (NOT ENABLE_RESOURCE_EMBED)
        target_compile_definitions (app PUBLIC
            LAGRANGE_EMB_BIN="${CMAKE_INSTALL_PREFIX}/share/lagrange/resources.binary")
        install (FILES ${EMB_BIN} DESTINATION share/lagrange)
    endif ()
endif ()
<|MERGE_RESOLUTION|>--- conflicted
+++ resolved
@@ -18,11 +18,7 @@
 cmake_minimum_required (VERSION 3.9)
 
 project (Lagrange
-<<<<<<< HEAD
-    VERSION 0.8.1
-=======
     VERSION 0.9.0
->>>>>>> b1574e77
     DESCRIPTION "A Beautiful Gemini Client"
     LANGUAGES C
 )
